--- conflicted
+++ resolved
@@ -6,13 +6,8 @@
   </PropertyGroup>
 
   <ItemGroup>
-<<<<<<< HEAD
-    <PackageReference Include="EntityFramework.Cache" Version="1.3.2" />
-    <PackageReference Include="StackExchange.Redis" Version="2.1.58" />
-=======
     <PackageReference Include="EntityFramework.Cache" Version="1.3.3" />
     <PackageReference Include="StackExchange.Redis" Version="2.8.24" />
->>>>>>> 3d474929
   </ItemGroup>
 
 </Project>